--- conflicted
+++ resolved
@@ -17,8 +17,6 @@
 
 torch.set_float32_matmul_precision(precision="medium")
 
-
-# %%
 class Patchify(nn.Module):
     """
     Patchify the input cube & create embeddings per patch
@@ -725,6 +723,8 @@
     }
     args.update(kwargs)
     model = CLAY(**args)
+    args.update(kwargs)
+    model = CLAY(**args)
     return model
 
 
@@ -771,6 +771,8 @@
     }
     args.update(kwargs)
     model = CLAY(**args)
+    args.update(kwargs)
+    model = CLAY(**args)
     return model
 
 
@@ -794,24 +796,18 @@
     }
     args.update(kwargs)
     model = CLAY(**args)
+    args.update(kwargs)
+    model = CLAY(**args)
     return model
 
 
 class CLAYModule(L.LightningModule):
-<<<<<<< HEAD
-    def __init__(
-=======
     def __init__(  # noqa: PLR0913
->>>>>>> 13c9ecea
         self,
         model_size="small",
         mask_ratio=0.75,
         image_size=512,
         patch_size=32,
-<<<<<<< HEAD
-        shuffle=True,
-=======
->>>>>>> 13c9ecea
         lr=1e-4,
         wd=0.05,
         b1=0.9,
@@ -830,10 +826,6 @@
                 mask_ratio=mask_ratio,
                 image_size=image_size,
                 patch_size=patch_size,
-<<<<<<< HEAD
-                shuffle=shuffle,
-=======
->>>>>>> 13c9ecea
             )
         else:
             raise ValueError(
