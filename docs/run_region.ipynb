--- conflicted
+++ resolved
@@ -39,11 +39,7 @@
    "metadata": {},
    "outputs": [],
    "source": [
-<<<<<<< HEAD
-    "#get the MGRS grid\n",
-=======
     "# get the MGRS grid\n",
->>>>>>> a59a3eba
     "mgrs_file = Path(\"data/mgrs/mgrs_full.fgb\")\n",
     "if not mgrs_file.exists():\n",
     "    print(\"Downloading MGRS grid...\")\n",
@@ -139,13 +135,8 @@
     "\n",
     "# print number of mgrs_aoi, and the area of the aoi and mgrs_aoi\n",
     "print(f\"Number of MGRS tiles covering AOI: {len(mgrs_aoi)}\")\n",
-<<<<<<< HEAD
-    "aoi_area = aoi.to_crs(epsg=3857).area[0]/1e6\n",
-    "mgrs_area = mgrs_aoi.to_crs(epsg=3857).area.sum()/1e6\n",
-=======
     "aoi_area = aoi.to_crs(epsg=3857).area[0] / 1e6\n",
     "mgrs_area = mgrs_aoi.to_crs(epsg=3857).area.sum() / 1e6\n",
->>>>>>> a59a3eba
     "print(f\"Area of AOI: {aoi_area:.2f} sq km\")\n",
     "print(f\"Area of MGRS tiles covering AOI: {mgrs_area:.2f} sq km\")\n",
     "print(f\"Percentage of AOI covered by MGRS tiles: {100*mgrs_area/aoi_area:.2f}%\")\n",
@@ -154,19 +145,6 @@
     "fig, ax = plt.subplots(figsize=(10, 10))\n",
     "mgrs_aoi.to_crs(epsg=3857).plot(ax=ax, color=\"blue\", alpha=0.5, label=\"MGRS\")\n",
     "for idx, row in mgrs_aoi.to_crs(epsg=3857).iterrows():\n",
-<<<<<<< HEAD
-    "        x = float(row.geometry.centroid.x)\n",
-    "        y = float(row.geometry.centroid.y)\n",
-    "        ax.annotate(text=row[\"name\"],\n",
-    "                    xy=(x,y),color=\"white\")\n",
-    "aoi.to_crs(epsg=3857).plot(ax=ax, color=\"red\", alpha=0.5, label=\"AOI\")\n",
-    "x = float(aoi.to_crs(epsg=3857).geometry.centroid.x)\n",
-    "y = float(aoi.to_crs(epsg=3857).geometry.centroid.y)\n",
-    "ax.annotate(text=\"AOI\",xy=(x,y),color=\"white\")\n",
-    "ctx.add_basemap(ax, source=ctx.providers.OpenStreetMap.Mapnik)\n",
-    "ax.set_axis_off()\n",
-    "plt.show()\n"
-=======
     "    x = float(row.geometry.centroid.x)\n",
     "    y = float(row.geometry.centroid.y)\n",
     "    ax.annotate(text=row[\"name\"], xy=(x, y), color=\"white\")\n",
@@ -177,7 +155,6 @@
     "ctx.add_basemap(ax, source=ctx.providers.OpenStreetMap.Mapnik)\n",
     "ax.set_axis_off()\n",
     "plt.show()"
->>>>>>> a59a3eba
    ]
   },
   {
@@ -249,11 +226,7 @@
     "        --localpath data/chips  \\\n",
     "        --index {index} \\\n",
     "        --dateranges \"2018-01-01/2018-04-01,2023-06-01/2023-12-15\"\n",
-<<<<<<< HEAD
-    "        #--subset 1500,1500,2524,2524 \\"
-=======
     "    # --subset 1500,1500,2524,2524 \\"
->>>>>>> a59a3eba
    ]
   },
   {
@@ -274,11 +247,7 @@
    "outputs": [],
    "source": [
     "model_file = Path(\"data/checkpoints/Clay_v0.1_epoch-24_val-loss-0.46.ckpt\")\n",
-<<<<<<< HEAD
-    "model_url=\"https://huggingface.co/made-with-clay/Clay/resolve/main/Clay_v0.1_epoch-24_val-loss-0.46.ckpt\"\n",
-=======
     "model_url = \"https://huggingface.co/made-with-clay/Clay/resolve/main/Clay_v0.1_epoch-24_val-loss-0.46.ckpt\"\n",
->>>>>>> a59a3eba
     "if not model_file.exists():\n",
     "    print(\"Downloading model...\")\n",
     "    !wget $model_url \\\n",
@@ -307,7 +276,6 @@
     "    --trainer.precision=16-mixed \\\n",
     "    --data.data_dir=data/chips"
    ]
-<<<<<<< HEAD
   },
   {
    "cell_type": "markdown",
@@ -324,8 +292,6 @@
    "id": "e344941d",
    "metadata": {},
    "source": []
-=======
->>>>>>> a59a3eba
   }
  ],
  "metadata": {
